// Copyright 2012 The Rust Project Developers. See the COPYRIGHT
// file at the top-level directory of this distribution and at
// http://rust-lang.org/COPYRIGHT.
//
// Licensed under the Apache License, Version 2.0 <LICENSE-APACHE or
// http://www.apache.org/licenses/LICENSE-2.0> or the MIT license
// <LICENSE-MIT or http://opensource.org/licenses/MIT>, at your
// option. This file may not be copied, modified, or distributed
// except according to those terms.

/*!

This file actually contains two passes related to regions.  The first
pass builds up the `scope_map`, which describes the parent links in
the region hierarchy.  The second pass infers which types must be
region parameterized.

*/

use driver::session::Session;
use metadata::csearch;
use middle::resolve;
use middle::ty::{region_variance, rv_covariant, rv_invariant};
use middle::ty::{rv_contravariant, FreeRegion};
use middle::ty;

use core::hashmap::{HashMap, HashSet};
use syntax::ast_map;
use syntax::codemap::span;
use syntax::print::pprust;
use syntax::parse::token::special_idents;
use syntax::{ast, visit};

pub type parent = Option<ast::node_id>;

/**
The region maps encode information about region relationships.

- `scope_map` maps from:
  - an expression to the expression or block encoding the maximum
    (static) lifetime of a value produced by that expression.  This is
    generally the innermost call, statement, match, or block.
  - a variable or binding id to the block in which that variable is declared.
- `free_region_map` maps from:
  - a free region `a` to a list of free regions `bs` such that
    `a <= b for all b in bs`
  - the free region map is populated during type check as we check
    each function. See the function `relate_free_regions` for
    more information.
- `cleanup_scopes` includes scopes where trans cleanups occur
  - this is intended to reflect the current state of trans, not
    necessarily how I think things ought to work
*/
pub struct RegionMaps {
    priv scope_map: HashMap<ast::node_id, ast::node_id>,
    priv free_region_map: HashMap<FreeRegion, ~[FreeRegion]>,
    priv cleanup_scopes: HashSet<ast::node_id>
}

pub struct Context {
    sess: Session,
    def_map: resolve::DefMap,

    // Generated maps:
    region_maps: @mut RegionMaps,

    // Scope where variables should be parented to
    var_parent: parent,

    // Innermost enclosing expression
    parent: parent,
}

pub impl RegionMaps {
    fn relate_free_regions(&mut self,
                           sub: FreeRegion,
                           sup: FreeRegion)
    {
        match self.free_region_map.find_mut(&sub) {
            Some(sups) => {
                if !sups.contains(&sup) {
                    sups.push(sup);
                }
                return;
            }
            None => {}
        }

        debug!("relate_free_regions(sub=%?, sup=%?)", sub, sup);

        self.free_region_map.insert(sub, ~[sup]);
    }

    fn record_parent(&mut self,
                     sub: ast::node_id,
                     sup: ast::node_id)
    {
        debug!("record_parent(sub=%?, sup=%?)", sub, sup);
        assert!(sub != sup);

        self.scope_map.insert(sub, sup);
    }

    pub fn record_cleanup_scope(&mut self,
                                scope_id: ast::node_id)
    {
        //! Records that a scope is a CLEANUP SCOPE.  This is invoked
        //! from within regionck.  We wait until regionck because we do
        //! not know which operators are overloaded until that point,
        //! and only overloaded operators result in cleanup scopes.

        self.cleanup_scopes.insert(scope_id);
    }

    fn opt_encl_scope(&self,
                      id: ast::node_id) -> Option<ast::node_id>
    {
        //! Returns the narrowest scope that encloses `id`, if any.

        self.scope_map.find(&id).map(|&x| *x)
    }

    fn encl_scope(&self,
                  id: ast::node_id) -> ast::node_id
    {
        //! Returns the narrowest scope that encloses `id`, if any.

        match self.scope_map.find(&id) {
            Some(&r) => r,
            None => { fail!(fmt!("No enclosing scope for id %?", id)); }
        }
    }

    fn is_cleanup_scope(&self, scope_id: ast::node_id) -> bool {
        self.cleanup_scopes.contains(&scope_id)
    }

    fn cleanup_scope(&self,
                     expr_id: ast::node_id) -> ast::node_id
    {
        //! Returns the scope when temps in expr will be cleaned up

        let mut id = self.encl_scope(expr_id);
        while !self.cleanup_scopes.contains(&id) {
            id = self.encl_scope(id);
        }
        return id;
    }

    fn encl_region(&self,
                   id: ast::node_id) -> ty::Region
    {
        //! Returns the narrowest scope region that encloses `id`, if any.

        ty::re_scope(self.encl_scope(id))
    }

    pub fn scopes_intersect(&self,
                            scope1: ast::node_id,
                            scope2: ast::node_id) -> bool
    {
        self.is_subscope_of(scope1, scope2) || self.is_subscope_of(scope2, scope1)
    }

    fn is_subscope_of(&self,
                      subscope: ast::node_id,
                      superscope: ast::node_id) -> bool
    {
        /*!
         * Returns true if `subscope` is equal to or is lexically
         * nested inside `superscope` and false otherwise.
         */

        let mut s = subscope;
        while superscope != s {
            match self.scope_map.find(&s) {
                None => {
                    debug!("is_subscope_of(%?, %?, s=%?)=false",
                           subscope, superscope, s);

                    return false;
                }
                Some(&scope) => s = scope
            }
        }

        debug!("is_subscope_of(%?, %?)=true",
               subscope, superscope);

        return true;
    }

    fn sub_free_region(&self,
                       sub: FreeRegion,
                       sup: FreeRegion) -> bool
    {
        /*!
         * Determines whether two free regions have a subregion relationship
         * by walking the graph encoded in `free_region_map`.  Note that
         * it is possible that `sub != sup` and `sub <= sup` and `sup <= sub`
         * (that is, the user can give two different names to the same lifetime).
         */

        if sub == sup {
            return true;
        }

        // Do a little breadth-first-search here.  The `queue` list
        // doubles as a way to detect if we've seen a particular FR
        // before.  Note that we expect this graph to be an *extremely
        // shallow* tree.
        let mut queue = ~[sub];
        let mut i = 0;
        while i < queue.len() {
            match self.free_region_map.find(&queue[i]) {
                Some(parents) => {
                    for parents.each |parent| {
                        if *parent == sup {
                            return true;
                        }

                        if !queue.contains(parent) {
                            queue.push(*parent);
                        }
                    }
                }
                None => {}
            }
            i += 1;
        }
        return false;
    }

    fn is_subregion_of(&self,
                       sub_region: ty::Region,
                       super_region: ty::Region) -> bool
    {
        /*!
         * Determines whether one region is a subregion of another.  This is
         * intended to run *after inference* and sadly the logic is somewhat
         * duplicated with the code in infer.rs.
         */

        debug!("is_subregion_of(sub_region=%?, super_region=%?)",
               sub_region, super_region);

        sub_region == super_region || {
            match (sub_region, super_region) {
                (_, ty::re_static) => {
                    true
                }

                (ty::re_scope(sub_scope), ty::re_scope(super_scope)) => {
                    self.is_subscope_of(sub_scope, super_scope)
                }

                (ty::re_scope(sub_scope), ty::re_free(ref fr)) => {
                    self.is_subscope_of(sub_scope, fr.scope_id)
                }

                (ty::re_free(sub_fr), ty::re_free(super_fr)) => {
                    self.sub_free_region(sub_fr, super_fr)
                }

                _ => {
                    false
                }
            }
        }
    }

    fn nearest_common_ancestor(&self,
                               scope_a: ast::node_id,
                               scope_b: ast::node_id) -> Option<ast::node_id>
    {
        /*!
         * Finds the nearest common ancestor (if any) of two scopes.  That
         * is, finds the smallest scope which is greater than or equal to
         * both `scope_a` and `scope_b`.
         */

        if scope_a == scope_b { return Some(scope_a); }

        let a_ancestors = ancestors_of(self, scope_a);
        let b_ancestors = ancestors_of(self, scope_b);
        let mut a_index = vec::len(a_ancestors) - 1u;
        let mut b_index = vec::len(b_ancestors) - 1u;

        // Here, ~[ab]_ancestors is a vector going from narrow to broad.
        // The end of each vector will be the item where the scope is
        // defined; if there are any common ancestors, then the tails of
        // the vector will be the same.  So basically we want to walk
        // backwards from the tail of each vector and find the first point
        // where they diverge.  If one vector is a suffix of the other,
        // then the corresponding scope is a superscope of the other.

        if a_ancestors[a_index] != b_ancestors[b_index] {
            return None;
        }

        loop {
            // Loop invariant: a_ancestors[a_index] == b_ancestors[b_index]
            // for all indices between a_index and the end of the array
            if a_index == 0u { return Some(scope_a); }
            if b_index == 0u { return Some(scope_b); }
            a_index -= 1u;
            b_index -= 1u;
            if a_ancestors[a_index] != b_ancestors[b_index] {
                return Some(a_ancestors[a_index + 1u]);
            }
        }

        fn ancestors_of(self: &RegionMaps, scope: ast::node_id)
            -> ~[ast::node_id]
        {
            // debug!("ancestors_of(scope=%d)", scope);
            let mut result = ~[scope];
            let mut scope = scope;
            loop {
                match self.scope_map.find(&scope) {
                    None => return result,
                    Some(&superscope) => {
                        result.push(superscope);
                        scope = superscope;
                    }
                }
                // debug!("ancestors_of_loop(scope=%d)", scope);
            }
        }
    }
}

/// Extracts that current parent from cx, failing if there is none.
pub fn parent_id(cx: Context, span: span) -> ast::node_id {
    match cx.parent {
      None => {
        cx.sess.span_bug(span, "crate should not be parent here");
      }
      Some(parent_id) => {
        parent_id
      }
    }
}

/// Records the current parent (if any) as the parent of `child_id`.
pub fn parent_to_expr(cx: Context, child_id: ast::node_id) {
    for cx.parent.each |parent_id| {
        cx.region_maps.record_parent(child_id, *parent_id);
    }
}

pub fn resolve_block(blk: &ast::blk, cx: Context, visitor: visit::vt<Context>) {
    // Record the parent of this block.
    parent_to_expr(cx, blk.node.id);

    // Descend.
    let new_cx = Context {var_parent: Some(blk.node.id),
                          parent: Some(blk.node.id),
                          ..cx};
    visit::visit_block(blk, new_cx, visitor);
}

pub fn resolve_arm(arm: &ast::arm, cx: Context, visitor: visit::vt<Context>) {
    visit::visit_arm(arm, cx, visitor);
}

pub fn resolve_pat(pat: @ast::pat, cx: Context, visitor: visit::vt<Context>) {
    assert!(cx.var_parent == cx.parent);
    parent_to_expr(cx, pat.id);
    visit::visit_pat(pat, cx, visitor);
}

pub fn resolve_stmt(stmt: @ast::stmt, cx: Context, visitor: visit::vt<Context>) {
    match stmt.node {
        ast::stmt_decl(*) => {
            visit::visit_stmt(stmt, cx, visitor);
        }
        ast::stmt_expr(_, stmt_id) |
        ast::stmt_semi(_, stmt_id) => {
            parent_to_expr(cx, stmt_id);
            let expr_cx = Context {parent: Some(stmt_id), ..cx};
            visit::visit_stmt(stmt, expr_cx, visitor);
        }
        ast::stmt_mac(*) => cx.sess.bug(~"unexpanded macro")
    }
}

pub fn resolve_expr(expr: @ast::expr, cx: Context, visitor: visit::vt<Context>) {
    parent_to_expr(cx, expr.id);

    let mut new_cx = cx;
    new_cx.parent = Some(expr.id);
    match expr.node {
        ast::expr_assign_op(*) | ast::expr_index(*) | ast::expr_binary(*) |
        ast::expr_unary(*) | ast::expr_call(*) | ast::expr_method_call(*) => {
            // FIXME(#5074) Nested method calls
            //
            // The lifetimes for a call or method call look as follows:
            //
            // call.id
            // - arg0.id
            // - ...
            // - argN.id
            // - call.callee_id
            //
            // The idea is that call.callee_id represents *the time when
            // the invoked function is actually running* and call.id
            // represents *the time to prepare the arguments and make the
            // call*.  See the section "Borrows in Calls" borrowck/doc.rs
            // for an extended explanantion of why this distinction is
            // important.
            //
            // parent_to_expr(new_cx, expr.callee_id);
        }

        ast::expr_match(*) => {
            new_cx.var_parent = Some(expr.id);
        }

        _ => {}
    };


    visit::visit_expr(expr, new_cx, visitor);
}

pub fn resolve_local(local: @ast::local,
                     cx: Context,
                     visitor: visit::vt<Context>) {
    assert!(cx.var_parent == cx.parent);
    parent_to_expr(cx, local.node.id);
    visit::visit_local(local, cx, visitor);
}

pub fn resolve_item(item: @ast::item, cx: Context, visitor: visit::vt<Context>) {
    // Items create a new outer block scope as far as we're concerned.
    let new_cx = Context {var_parent: None, parent: None, ..cx};
    visit::visit_item(item, new_cx, visitor);
}

pub fn resolve_fn(fk: &visit::fn_kind,
                  decl: &ast::fn_decl,
                  body: &ast::blk,
                  _sp: span,
                  id: ast::node_id,
<<<<<<< HEAD
                  cx: Context,
                  visitor: visit::vt<Context>) {
    debug!("region::resolve_fn(id=%?, body.node.id=%?, cx.parent=%?)",
           id, body.node.id, cx.parent);

    // The arguments and `self` are parented to the body of the fn.
    let decl_cx = Context {parent: Some(body.node.id),
                           var_parent: Some(body.node.id),
                           ..cx};
=======
                  cx: ctxt,
                  visitor: visit::vt<ctxt>) {
    let fn_cx = match *fk {
        visit::fk_item_fn(*) | visit::fk_method(*) => {
            // Top-level functions are a root scope.
            ctxt {parent: Some(id),.. cx}
        }

        visit::fk_anon(*) | visit::fk_fn_block(*) => {
            // Closures continue with the inherited scope.
            cx
        }
    };

    // Record the ID of `self`.
>>>>>>> 063851ff
    match *fk {
        visit::fk_method(_, _, method) => {
            cx.region_maps.record_parent(method.self_id, body.node.id);
        }
        _ => {}
    }
    visit::visit_fn_decl(decl, decl_cx, visitor);

    // The body of the fn itself is either a root scope (top-level fn)
    // or it continues with the inherited scope (closures).
    let body_cx = match *fk {
        visit::fk_item_fn(*) |
        visit::fk_method(*) |
        visit::fk_dtor(*) => {
            Context {parent: None, var_parent: None, ..cx}
        }
        visit::fk_anon(*) |
        visit::fk_fn_block(*) => {
            cx
        }
    };
    (visitor.visit_block)(body, body_cx, visitor);
}

pub fn resolve_crate(sess: Session,
                     def_map: resolve::DefMap,
                     crate: @ast::crate) -> @mut RegionMaps
{
    let region_maps = @mut RegionMaps {
        scope_map: HashMap::new(),
        free_region_map: HashMap::new(),
        cleanup_scopes: HashSet::new(),
    };
    let cx = Context {sess: sess,
                      def_map: def_map,
                      region_maps: region_maps,
                      parent: None,
                      var_parent: None};
    let visitor = visit::mk_vt(@visit::Visitor {
        visit_block: resolve_block,
        visit_item: resolve_item,
        visit_fn: resolve_fn,
        visit_arm: resolve_arm,
        visit_pat: resolve_pat,
        visit_stmt: resolve_stmt,
        visit_expr: resolve_expr,
        visit_local: resolve_local,
        .. *visit::default_visitor()
    });
    visit::visit_crate(crate, cx, visitor);
    return region_maps;
}

// ___________________________________________________________________________
// Determining region parameterization
//
// Infers which type defns must be region parameterized---this is done
// by scanning their contents to see whether they reference a region
// type, directly or indirectly.  This is a fixed-point computation.
//
// We do it in two passes.  First we walk the AST and construct a map
// from each type defn T1 to other defns which make use of it.  For example,
// if we have a type like:
//
//    type S = *int;
//    type T = S;
//
// Then there would be a map entry from S to T.  During the same walk,
// we also construct add any types that reference regions to a set and
// a worklist.  We can then process the worklist, propagating indirect
// dependencies until a fixed point is reached.

pub type region_paramd_items = @mut HashMap<ast::node_id, region_variance>;

#[deriving(Eq)]
pub struct region_dep {
    ambient_variance: region_variance,
    id: ast::node_id
}

pub type dep_map = @mut HashMap<ast::node_id, @mut ~[region_dep]>;

pub struct DetermineRpCtxt {
    sess: Session,
    ast_map: ast_map::map,
    def_map: resolve::DefMap,
    region_paramd_items: region_paramd_items,
    dep_map: dep_map,
    worklist: ~[ast::node_id],

    // the innermost enclosing item id
    item_id: ast::node_id,

    // true when we are within an item but not within a method.
    // see long discussion on region_is_relevant().
    anon_implies_rp: bool,

    // encodes the context of the current type; invariant if
    // mutable, covariant otherwise
    ambient_variance: region_variance,
}

pub fn join_variance(variance1: region_variance,
                     variance2: region_variance)
                  -> region_variance {
    match (variance1, variance2) {
      (rv_invariant, _) => {rv_invariant}
      (_, rv_invariant) => {rv_invariant}
      (rv_covariant, rv_contravariant) => {rv_invariant}
      (rv_contravariant, rv_covariant) => {rv_invariant}
      (rv_covariant, rv_covariant) => {rv_covariant}
      (rv_contravariant, rv_contravariant) => {rv_contravariant}
    }
}

/// Combines the ambient variance with the variance of a
/// particular site to yield the final variance of the reference.
///
/// Example: if we are checking function arguments then the ambient
/// variance is contravariant.  If we then find a `&'r T` pointer, `r`
/// appears in a co-variant position.  This implies that this
/// occurrence of `r` is contra-variant with respect to the current
/// item, and hence the function returns `rv_contravariant`.
pub fn add_variance(ambient_variance: region_variance,
                    variance: region_variance)
                 -> region_variance {
    match (ambient_variance, variance) {
      (rv_invariant, _) => rv_invariant,
      (_, rv_invariant) => rv_invariant,
      (rv_covariant, c) => c,
      (c, rv_covariant) => c,
      (rv_contravariant, rv_contravariant) => rv_covariant
    }
}

pub impl DetermineRpCtxt {
    fn add_variance(&self, variance: region_variance) -> region_variance {
        add_variance(self.ambient_variance, variance)
    }

    /// Records that item `id` is region-parameterized with the
    /// variance `variance`.  If `id` was already parameterized, then
    /// the new variance is joined with the old variance.
    fn add_rp(&mut self, id: ast::node_id, variance: region_variance) {
        assert!(id != 0);
        let old_variance = self.region_paramd_items.find(&id).
                                map_consume(|x| *x);
        let joined_variance = match old_variance {
          None => variance,
          Some(v) => join_variance(v, variance)
        };

        debug!("add_rp() variance for %s: %? == %? ^ %?",
               ast_map::node_id_to_str(self.ast_map, id,
                                       self.sess.parse_sess.interner),
               joined_variance, old_variance, variance);

        if Some(joined_variance) != old_variance {
            let region_paramd_items = self.region_paramd_items;
            region_paramd_items.insert(id, joined_variance);
            self.worklist.push(id);
        }
    }

    /// Indicates that the region-parameterization of the current item
    /// is dependent on the region-parameterization of the item
    /// `from`.  Put another way, it indicates that the current item
    /// contains a value of type `from`, so if `from` is
    /// region-parameterized, so is the current item.
    fn add_dep(&mut self, from: ast::node_id) {
        debug!("add dependency from %d -> %d (%s -> %s) with variance %?",
               from, self.item_id,
               ast_map::node_id_to_str(self.ast_map, from,
                                       self.sess.parse_sess.interner),
               ast_map::node_id_to_str(self.ast_map, self.item_id,
                                       self.sess.parse_sess.interner),
               copy self.ambient_variance);
        let vec = match self.dep_map.find(&from) {
            Some(&vec) => vec,
            None => {
                let vec = @mut ~[];
                let dep_map = self.dep_map;
                dep_map.insert(from, vec);
                vec
            }
        };
        let dep = region_dep {
            ambient_variance: self.ambient_variance,
            id: self.item_id
        };
        if !vec.contains(&dep) { vec.push(dep); }
    }

    // Determines whether a reference to a region that appears in the
    // AST implies that the enclosing type is region-parameterized (RP).
    // This point is subtle.  Here are some examples to make it more
    // concrete.
    //
    // 1. impl foo for &int { ... }
    // 2. impl foo for &'self int { ... }
    // 3. impl foo for bar { fn m(@self) -> &'self int { ... } }
    // 4. impl foo for bar { fn m(&self) -> &'self int { ... } }
    // 5. impl foo for bar { fn m(&self) -> &int { ... } }
    //
    // In case 1, the anonymous region is being referenced,
    // but it appears in a context where the anonymous region
    // resolves to self, so the impl foo is RP.
    //
    // In case 2, the self parameter is written explicitly.
    //
    // In case 3, the method refers to the region `self`, so that
    // implies that the impl must be region parameterized.  (If the
    // type bar is not region parameterized, that is an error, because
    // the self region is effectively unconstrained, but that is
    // detected elsewhere).
    //
    // In case 4, the method refers to the region `self`, but the
    // `self` region is bound by the `&self` receiver, and so this
    // does not require that `bar` be RP.
    //
    // In case 5, the anonymous region is referenced, but it
    // bound by the method, so it does not refer to self.  This impl
    // need not be region parameterized.
    //
    // Normally, & or &self implies that the enclosing item is RP.
    // However, within a function, & is always bound.  Within a method
    // with &self type, &self is also bound.  We detect those last two
    // cases via flags (anon_implies_rp and self_implies_rp) that are
    // true when the anon or self region implies RP.
    fn region_is_relevant(&self, r: Option<@ast::Lifetime>) -> bool {
        match r {
            None => {
                self.anon_implies_rp
            }
            Some(ref l) if l.ident == special_idents::static => {
                false
            }
            Some(ref l) if l.ident == special_idents::self_ => {
                true
            }
            Some(_) => {
                false
            }
        }
    }

    fn with(@mut self,
            item_id: ast::node_id,
            anon_implies_rp: bool,
            f: &fn()) {
        let old_item_id = self.item_id;
        let old_anon_implies_rp = self.anon_implies_rp;
        self.item_id = item_id;
        self.anon_implies_rp = anon_implies_rp;
        debug!("with_item_id(%d, %b)",
               item_id,
               anon_implies_rp);
        let _i = ::util::common::indenter();
        f();
        self.item_id = old_item_id;
        self.anon_implies_rp = old_anon_implies_rp;
    }

    fn with_ambient_variance(@mut self, variance: region_variance, f: &fn()) {
        let old_ambient_variance = self.ambient_variance;
        self.ambient_variance = self.add_variance(variance);
        f();
        self.ambient_variance = old_ambient_variance;
    }
}

pub fn determine_rp_in_item(item: @ast::item,
                            cx: @mut DetermineRpCtxt,
                            visitor: visit::vt<@mut DetermineRpCtxt>) {
    do cx.with(item.id, true) {
        visit::visit_item(item, cx, visitor);
    }
}

pub fn determine_rp_in_fn(fk: &visit::fn_kind,
                          decl: &ast::fn_decl,
                          body: &ast::blk,
                          _: span,
                          _: ast::node_id,
                          cx: @mut DetermineRpCtxt,
                          visitor: visit::vt<@mut DetermineRpCtxt>) {
    do cx.with(cx.item_id, false) {
        do cx.with_ambient_variance(rv_contravariant) {
            for decl.inputs.each |a| {
                (visitor.visit_ty)(a.ty, cx, visitor);
            }
        }
        (visitor.visit_ty)(decl.output, cx, visitor);
        let generics = visit::generics_of_fn(fk);
        (visitor.visit_generics)(&generics, cx, visitor);
        (visitor.visit_block)(body, cx, visitor);
    }
}

pub fn determine_rp_in_ty_method(ty_m: &ast::ty_method,
                                 cx: @mut DetermineRpCtxt,
                                 visitor: visit::vt<@mut DetermineRpCtxt>) {
    do cx.with(cx.item_id, false) {
        visit::visit_ty_method(ty_m, cx, visitor);
    }
}

pub fn determine_rp_in_ty(ty: @ast::Ty,
                          cx: @mut DetermineRpCtxt,
                          visitor: visit::vt<@mut DetermineRpCtxt>) {
    // we are only interested in types that will require an item to
    // be region-parameterized.  if cx.item_id is zero, then this type
    // is not a member of a type defn nor is it a constitutent of an
    // impl etc.  So we can ignore it and its components.
    if cx.item_id == 0 { return; }

    // if this type directly references a region pointer like &'r ty,
    // add to the worklist/set.  Note that &'r ty is contravariant with
    // respect to &r, because &'r ty can be used whereever a *smaller*
    // region is expected (and hence is a supertype of those
    // locations)
    let sess = cx.sess;
    match ty.node {
        ast::ty_rptr(r, _) => {
            debug!("referenced rptr type %s",
                   pprust::ty_to_str(ty, sess.intr()));

            if cx.region_is_relevant(r) {
                let rv = cx.add_variance(rv_contravariant);
                cx.add_rp(cx.item_id, rv)
            }
        }

        ast::ty_closure(ref f) => {
            debug!("referenced fn type: %s",
                   pprust::ty_to_str(ty, sess.intr()));
            match f.region {
                Some(_) => {
                    if cx.region_is_relevant(f.region) {
                        let rv = cx.add_variance(rv_contravariant);
                        cx.add_rp(cx.item_id, rv)
                    }
                }
                None => {
                    if f.sigil == ast::BorrowedSigil && cx.anon_implies_rp {
                        let rv = cx.add_variance(rv_contravariant);
                        cx.add_rp(cx.item_id, rv)
                    }
                }
            }
        }

        _ => {}
    }

    // if this references another named type, add the dependency
    // to the dep_map.  If the type is not defined in this crate,
    // then check whether it is region-parameterized and consider
    // that as a direct dependency.
    match ty.node {
      ast::ty_path(path, id) => {
        match cx.def_map.find(&id) {
          Some(&ast::def_ty(did)) |
          Some(&ast::def_trait(did)) |
          Some(&ast::def_struct(did)) => {
            if did.crate == ast::local_crate {
                if cx.region_is_relevant(path.rp) {
                    cx.add_dep(did.node);
                }
            } else {
                let cstore = sess.cstore;
                match csearch::get_region_param(cstore, did) {
                  None => {}
                  Some(variance) => {
                    debug!("reference to external, rp'd type %s",
                           pprust::ty_to_str(ty, sess.intr()));
                    if cx.region_is_relevant(path.rp) {
                        let rv = cx.add_variance(variance);
                        cx.add_rp(cx.item_id, rv)
                    }
                  }
                }
            }
          }
          _ => {}
        }
      }
      _ => {}
    }

    match ty.node {
      ast::ty_box(mt) | ast::ty_uniq(mt) | ast::ty_vec(mt) |
      ast::ty_rptr(_, mt) | ast::ty_ptr(mt) => {
        visit_mt(mt, cx, visitor);
      }

      ast::ty_path(path, _) => {
        // type parameters are---for now, anyway---always invariant
        do cx.with_ambient_variance(rv_invariant) {
            for path.types.each |tp| {
                (visitor.visit_ty)(*tp, cx, visitor);
            }
        }
      }

      ast::ty_closure(@ast::TyClosure {decl: ref decl, _}) |
      ast::ty_bare_fn(@ast::TyBareFn {decl: ref decl, _}) => {
        // fn() binds the & region, so do not consider &T types that
        // appear *inside* a fn() type to affect the enclosing item:
        do cx.with(cx.item_id, false) {
            // parameters are contravariant
            do cx.with_ambient_variance(rv_contravariant) {
                for decl.inputs.each |a| {
                    (visitor.visit_ty)(a.ty, cx, visitor);
                }
            }
            (visitor.visit_ty)(decl.output, cx, visitor);
        }
      }

      _ => {
        visit::visit_ty(ty, cx, visitor);
      }
    }

    fn visit_mt(mt: ast::mt,
                cx: @mut DetermineRpCtxt,
                visitor: visit::vt<@mut DetermineRpCtxt>) {
        // mutability is invariant
        if mt.mutbl == ast::m_mutbl {
            do cx.with_ambient_variance(rv_invariant) {
                (visitor.visit_ty)(mt.ty, cx, visitor);
            }
        } else {
            (visitor.visit_ty)(mt.ty, cx, visitor);
        }
    }
}

pub fn determine_rp_in_struct_field(
        cm: @ast::struct_field,
        cx: @mut DetermineRpCtxt,
        visitor: visit::vt<@mut DetermineRpCtxt>) {
    match cm.node.kind {
      ast::named_field(_, ast::struct_mutable, _) => {
        do cx.with_ambient_variance(rv_invariant) {
            visit::visit_struct_field(cm, cx, visitor);
        }
      }
      ast::named_field(_, ast::struct_immutable, _) |
      ast::unnamed_field => {
        visit::visit_struct_field(cm, cx, visitor);
      }
    }
}

pub fn determine_rp_in_crate(sess: Session,
                             ast_map: ast_map::map,
                             def_map: resolve::DefMap,
                             crate: @ast::crate)
                          -> region_paramd_items {
    let cx = @mut DetermineRpCtxt {
        sess: sess,
        ast_map: ast_map,
        def_map: def_map,
        region_paramd_items: @mut HashMap::new(),
        dep_map: @mut HashMap::new(),
        worklist: ~[],
        item_id: 0,
        anon_implies_rp: false,
        ambient_variance: rv_covariant
    };

    // Gather up the base set, worklist and dep_map
    let visitor = visit::mk_vt(@visit::Visitor {
        visit_fn: determine_rp_in_fn,
        visit_item: determine_rp_in_item,
        visit_ty: determine_rp_in_ty,
        visit_ty_method: determine_rp_in_ty_method,
        visit_struct_field: determine_rp_in_struct_field,
        .. *visit::default_visitor()
    });
    visit::visit_crate(crate, cx, visitor);

    // Propagate indirect dependencies
    //
    // Each entry in the worklist is the id of an item C whose region
    // parameterization has been updated.  So we pull ids off of the
    // worklist, find the current variance, and then iterate through
    // all of the dependent items (that is, those items that reference
    // C).  For each dependent item D, we combine the variance of C
    // with the ambient variance where the reference occurred and then
    // update the region-parameterization of D to reflect the result.
    {
        let cx = &mut *cx;
        while cx.worklist.len() != 0 {
            let c_id = cx.worklist.pop();
            let c_variance = cx.region_paramd_items.get_copy(&c_id);
            // NOTE cleanup scopes cause an exaggerated lock here
            debug!("popped %d from worklist", c_id);
            match cx.dep_map.find(&c_id) {
              None => {}
              Some(deps) => {
                for deps.each |dep| {
                    let v = add_variance(dep.ambient_variance, c_variance);
                    cx.add_rp(dep.id, v);
                }
              }
            }
        }
    }

    debug!("%s", {
        debug!("Region variance results:");
        let region_paramd_items = cx.region_paramd_items;
        for region_paramd_items.each |&key, &value| {
            debug!("item %? (%s) is parameterized with variance %?",
                   key,
                   ast_map::node_id_to_str(ast_map, key,
                                           sess.parse_sess.interner),
                   value);
        }
        "----"
    });

    // return final set
    return cx.region_paramd_items;
}<|MERGE_RESOLUTION|>--- conflicted
+++ resolved
@@ -443,7 +443,6 @@
                   body: &ast::blk,
                   _sp: span,
                   id: ast::node_id,
-<<<<<<< HEAD
                   cx: Context,
                   visitor: visit::vt<Context>) {
     debug!("region::resolve_fn(id=%?, body.node.id=%?, cx.parent=%?)",
@@ -453,23 +452,6 @@
     let decl_cx = Context {parent: Some(body.node.id),
                            var_parent: Some(body.node.id),
                            ..cx};
-=======
-                  cx: ctxt,
-                  visitor: visit::vt<ctxt>) {
-    let fn_cx = match *fk {
-        visit::fk_item_fn(*) | visit::fk_method(*) => {
-            // Top-level functions are a root scope.
-            ctxt {parent: Some(id),.. cx}
-        }
-
-        visit::fk_anon(*) | visit::fk_fn_block(*) => {
-            // Closures continue with the inherited scope.
-            cx
-        }
-    };
-
-    // Record the ID of `self`.
->>>>>>> 063851ff
     match *fk {
         visit::fk_method(_, _, method) => {
             cx.region_maps.record_parent(method.self_id, body.node.id);
@@ -482,8 +464,7 @@
     // or it continues with the inherited scope (closures).
     let body_cx = match *fk {
         visit::fk_item_fn(*) |
-        visit::fk_method(*) |
-        visit::fk_dtor(*) => {
+        visit::fk_method(*) => {
             Context {parent: None, var_parent: None, ..cx}
         }
         visit::fk_anon(*) |
